[package]
name = "pinoccio-stake"
version = "0.1.0"
edition = "2021"

[lib]
crate-type = ["cdylib", "rlib"]

[dependencies]
pinocchio = "0.9.0"
pinocchio-log = "0.5.0"
pinocchio-pubkey = "0.3.0"
pinocchio-system = "0.3.0"
shank = "0.4.2"
pinocchio-token = "0.4.0"


[dev-dependencies]
solana-sdk = "2.2.1"
mollusk-svm = "0.4.0"
mollusk-svm-bencher = "0.4.0"


# [features]
# no-entrypoint = []
# std = []
# test-default = ["no-entrypoint", "std"]
# bench-default = ["no-entrypoint", "std"]

<<<<<<< HEAD

=======
# [[bench]]
# name = "compute_units"
# harness = false


# [[test]]
# name = "unit_tests"
>>>>>>> 63bd6dbb
<|MERGE_RESOLUTION|>--- conflicted
+++ resolved
@@ -27,14 +27,3 @@
 # test-default = ["no-entrypoint", "std"]
 # bench-default = ["no-entrypoint", "std"]
 
-<<<<<<< HEAD
-
-=======
-# [[bench]]
-# name = "compute_units"
-# harness = false
-
-
-# [[test]]
-# name = "unit_tests"
->>>>>>> 63bd6dbb
